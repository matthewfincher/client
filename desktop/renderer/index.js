// @flow
/*
 * The main renderer. Holds the global store. When it changes we send it to the main thread which then sends it out to subscribers
 */

import Main from '../shared/main.desktop'
import React from 'react'
import ReactDOM from 'react-dom'
import RemoteManager from './remote-manager'
import Root from './container'
import configureStore from '../shared/store/configure-store'
import electron, {ipcRenderer} from 'electron'
import engine, {makeEngine} from '../shared/engine'
import hello from '../shared/util/hello'
import injectTapEventPlugin from 'react-tap-event-plugin'
import loadPerf from '../shared/util/load-perf'
import routeDefs from '../shared/routes'
import {AppContainer} from 'react-hot-loader'
import {bootstrap} from '../shared/actions/config'
import {devEditAction} from '../shared/reducers/dev-edit'
import {disable as disableDragDrop} from '../shared/util/drag-drop'
import {listenForNotifications} from '../shared/actions/notifications'
import {changedFocus} from '../shared/actions/window'
import {merge, throttle} from 'lodash'
<<<<<<< HEAD
import {reduxDevToolsEnable, devStoreChangingFunctions} from '../shared/local-debug.desktop'
=======
import {reduxDevToolsEnable, devStoreChangingFunctions, resetEngineOnHMR} from '../shared/local-debug.desktop'
>>>>>>> 5e53ff33
import {selector as menubarSelector} from '../shared/menubar'
import {selector as unlockFoldersSelector} from '../shared/unlock-folders'
import {setRouteDef} from '../shared/actions/route-tree'
import {setupContextMenu} from '../app/menu-helper'
// $FlowIssue
import {setupSource} from '../shared/util/forward-logs'
import {updateDebugConfig} from '../shared/actions/dev'
import {updateReloading} from '../shared/constants/dev'

let _store
function setupStore () {
  if (!_store) {
    _store = configureStore()
  }
  return _store
}

function setupApp (store) {
  setupSource()
  disableDragDrop()
  makeEngine()
  loadPerf()

  if (devStoreChangingFunctions) {
    window.devEdit = (path, value) => store.dispatch(devEditAction(path, value))
  }

  if (__DEV__ && process.env.KEYBASE_LOCAL_DEBUG) {
    require('devtron').install()
  }

  setupContextMenu(electron.remote.getCurrentWindow())

  // Used by material-ui widgets.
  if (module.hot) {
    // Don't reload this thing if we're hot reloading
    if (module.hot.data === undefined) {
      injectTapEventPlugin()
    }
  } else {
    injectTapEventPlugin()
  }

  ipcRenderer.on('dispatchAction', (event, action) => {
    // we MUST convert this else we'll run into issues with redux. See https://github.com/rackt/redux/issues/830
    // This is because this is touched due to the remote proxying. We get a __proto__ which causes the _.isPlainObject check to fail. We use
    // _.merge() to get a plain object back out which we can send
    setImmediate(() => {
      try {
        store.dispatch(merge({}, action))
      } catch (_) {
      }
    })
  })

  const currentWindow = electron.remote.getCurrentWindow()
<<<<<<< HEAD
  // This fixes reload problems with stale listeners
  currentWindow.removeAllListeners()
  currentWindow.on('focus', () => { store.dispatch(changedFocus(true)) })
  currentWindow.on('blur', () => { store.dispatch(changedFocus(false)) })

  const _menubarSelector = menubarSelector()
  const _unlockFoldersSelector = unlockFoldersSelector()

  const subsetsRemotesCareAbout = (store) => {
    return {
      tracker: store.tracker,
      menu: _menubarSelector(store),
      unlockFolder: _unlockFoldersSelector(store),
    }
  }

=======
  currentWindow.on('focus', () => { store.dispatch(changedFocus(true)) })
  currentWindow.on('blur', () => { store.dispatch(changedFocus(false)) })

  const _menubarSelector = menubarSelector()
  const _unlockFoldersSelector = unlockFoldersSelector()

  const subsetsRemotesCareAbout = (store) => {
    return {
      tracker: store.tracker,
      menu: _menubarSelector(store),
      unlockFolder: _unlockFoldersSelector(store),
    }
  }

>>>>>>> 5e53ff33
  let _currentStore
  store.subscribe(throttle(() => {
    let previousStore = _currentStore
    _currentStore = subsetsRemotesCareAbout(store.getState())

    if (JSON.stringify(previousStore) !== JSON.stringify(_currentStore)) {
      ipcRenderer.send('stateChange', store.getState())
    }
  }, 1000))

  // Handle notifications from the service
  store.dispatch(listenForNotifications())

  // Introduce ourselves to the service
  hello(process.pid, 'Main Renderer', process.argv, __VERSION__) // eslint-disable-line no-undef

  store.dispatch(updateDebugConfig(require('../shared/local-debug-live')))

  store.dispatch(bootstrap())
}

function render (store, MainComponent) {
  let dt
  if (__DEV__ && reduxDevToolsEnable) { // eslint-disable-line no-undef
    const DevTools = require('./redux-dev-tools').default
    dt = <DevTools />
  }

  ReactDOM.render((
    <AppContainer>
      <Root store={store}>
        <div style={{display: 'flex', flex: 1}}>
          <RemoteManager />
          <MainComponent />
          {dt}
        </div>
      </Root>
    </AppContainer>), document.getElementById('root'))
}

function setupRoutes (store) {
  store.dispatch(setRouteDef(routeDefs))
}

function setupHMR (store) {
  if (!module || !module.hot || typeof module.hot.accept !== 'function') {
    return
  }

  module.hot && module.hot.accept(['../shared/main.desktop', '../shared/routes'], () => {
    store.dispatch(setRouteDef(require('../shared/routes').default))
    try {
      store.dispatch({type: updateReloading, payload: {reloading: true}})
      const NewMain = require('../shared/main.desktop').default
      render(store, NewMain)
      if (resetEngineOnHMR) {
        engine().reset()
      }
    } finally {
      setTimeout(() => store.dispatch({type: updateReloading, payload: {reloading: false}}), 10e3)
    }
  })

  module.hot && module.hot.accept('../shared/local-debug-live', () => {
    store.dispatch(updateDebugConfig(require('../shared/local-debug-live')))
  })
}

function load () {
  const store = setupStore()
  setupRoutes(store)
  setupApp(store)
  setupHMR(store)
  render(store, Main)
}

window.load = load<|MERGE_RESOLUTION|>--- conflicted
+++ resolved
@@ -17,16 +17,12 @@
 import routeDefs from '../shared/routes'
 import {AppContainer} from 'react-hot-loader'
 import {bootstrap} from '../shared/actions/config'
+import {changedFocus} from '../shared/actions/window'
 import {devEditAction} from '../shared/reducers/dev-edit'
 import {disable as disableDragDrop} from '../shared/util/drag-drop'
 import {listenForNotifications} from '../shared/actions/notifications'
-import {changedFocus} from '../shared/actions/window'
 import {merge, throttle} from 'lodash'
-<<<<<<< HEAD
-import {reduxDevToolsEnable, devStoreChangingFunctions} from '../shared/local-debug.desktop'
-=======
 import {reduxDevToolsEnable, devStoreChangingFunctions, resetEngineOnHMR} from '../shared/local-debug.desktop'
->>>>>>> 5e53ff33
 import {selector as menubarSelector} from '../shared/menubar'
 import {selector as unlockFoldersSelector} from '../shared/unlock-folders'
 import {setRouteDef} from '../shared/actions/route-tree'
@@ -83,9 +79,6 @@
   })
 
   const currentWindow = electron.remote.getCurrentWindow()
-<<<<<<< HEAD
-  // This fixes reload problems with stale listeners
-  currentWindow.removeAllListeners()
   currentWindow.on('focus', () => { store.dispatch(changedFocus(true)) })
   currentWindow.on('blur', () => { store.dispatch(changedFocus(false)) })
 
@@ -100,10 +93,6 @@
     }
   }
 
-=======
-  currentWindow.on('focus', () => { store.dispatch(changedFocus(true)) })
-  currentWindow.on('blur', () => { store.dispatch(changedFocus(false)) })
-
   const _menubarSelector = menubarSelector()
   const _unlockFoldersSelector = unlockFoldersSelector()
 
@@ -115,7 +104,6 @@
     }
   }
 
->>>>>>> 5e53ff33
   let _currentStore
   store.subscribe(throttle(() => {
     let previousStore = _currentStore
