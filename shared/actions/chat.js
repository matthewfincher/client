--- conflicted
+++ resolved
@@ -124,17 +124,11 @@
   return {type: Constants.postMessage, payload: {conversationIDKey, text}}
 }
 
-<<<<<<< HEAD
 function setupChatHandlers (): SetupChatHandlers {
   return {type: Constants.setupChatHandlers, payload: undefined}
-=======
+
 function retryMessage (outboxIDKey: string): RetryMessage {
   return {type: Constants.retryMessage, payload: {outboxIDKey}}
-}
-
-function setupNewChatHandler (): SetupNewChatHandler {
-  return {type: Constants.setupNewChatHandler, payload: undefined}
->>>>>>> 93d63350
 }
 
 function loadInbox (): LoadInbox {
