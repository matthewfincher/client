// @flow
// An infinite scrolling chat list. Using react-virtualized which doens't really handle this case out of the box
// We control which set of messages we render in our state object
// We load that in in our constructor, after you stop scrolling or if we get an update and we're not currently scrolling

import LoadingMore from './messages/loading-more'
import React, {Component} from 'react'
import ReactDOM from 'react-dom'
import SidePanel from './side-panel/index.desktop'
import Popup from './messages/popup'
import _ from 'lodash'
import messageFactory from './messages'
import {AutoSizer, CellMeasurer, List, defaultCellMeasurerCellSizeCache} from 'react-virtualized'
import {Box, ProgressIndicator} from '../../common-adapters'
import {globalColors, globalStyles} from '../../styles'

import type {Message, MessageID} from '../../constants/chat'
import type {Props} from './'

type State = {
  isLockedToBottom: boolean,
  isScrolling: boolean,
  messages: List<Message>,
  scrollTop: number,
  selectedMessageID?: MessageID,
}

class ConversationList extends Component<void, Props, State> {
  _cellCache: any;
  _cellMeasurer: any;
  _list: any;
  state: State;
  _toRemeasure: List;
  _lastWidth: ?number;

  constructor (props: Props) {
    super(props)

    this.state = {
      isLockedToBottom: true,
      isScrolling: false,
      messages: props.messages,
      scrollTop: 0,
    }

    this._cellCache = new CellSizeCache(this._indexToID)
    this._toRemeasure = []
  }

  _indexToID = index => {
    // loader message
    if (index === 0) {
      return 0
    } else {
      // minus one because loader message is there
      const messageIndex = index - 1
      const message = this.state.messages.get(messageIndex)
      const id = message && message.key
      if (id == null) {
        console.warn('id is null for index:', messageIndex)
      }
      return id
    }
  }

  componentWillUpdate (nextProps: Props, nextState: State) {
    // If a message has moved from pending to sent, tell the List to discard
    // heights for it (which will re-render it and everything after it)
    // TODO this doesn't work for things that take a bit to load (imgs)
    if (this._toRemeasure.length) {
      this._toRemeasure.forEach(item => {
        this._cellCache.clearRowHeight(item)
        this._list && this._list.recomputeRowHeights(item)
      })
      this._toRemeasure = []
    }
  }

  componentDidUpdate (prevProps: Props, prevState: State) {
    if (!this.state.isLockedToBottom && this.state.messages !== prevState.messages && prevState.messages.count() > 1) {
      // Figure out how many new items we have
      const prependedCount = this.state.messages.indexOf(prevState.messages.first())
      if (prependedCount !== -1) {
        // Measure the new items so we can adjust our scrollTop so your position doesn't jump
        const scrollTop = this.state.scrollTop + _.range(0, prependedCount)
          .map(index => this._cellMeasurer.getRowHeight({index: index + 1})) // +1 since 0 is the loading message
          .reduce((total, height) => total + height, 0)

        // Disabling eslint as we normally don't want to call setState in a componentDidUpdate in case you infinitely re-render
        this.setState({scrollTop}) // eslint-disable-line react/no-did-update-set-state
      }
    }
  }

  componentWillReceiveProps (nextProps: Props) {
    if (this.props.selectedConversation !== nextProps.selectedConversation) {
      this.setState({isLockedToBottom: true})
      this._recomputeList(true)
    }

    // If we're not scrolling let's update our internal messages
    if (!this.state.isScrolling) {
      this._invalidateChangedMessages(nextProps)
      this.setState({
        messages: nextProps.messages,
      })
    }
  }

  _invalidateChangedMessages (props: Props) {
    this.state.messages.forEach((item, index) => {
      if (item.messageID !== props.messages.get(index, {}).messageID) {
        this._toRemeasure.push(index + 1)
      }

      if (item.previewPath !== props.messages.get(index, {}).previewPath) {
        this._toRemeasure.push(index + 1)
      }
    })
  }

  _onScrollSettled = _.debounce(() => {
    // If we've stopped scrolling let's update our internal messages
    this._invalidateChangedMessages(this.props)
    this.setState({
      isScrolling: false,
      ...(this.state.messages !== this.props.messages ? {messages: this.props.messages} : null),
    })
  }, 1000)

  _onScroll = _.throttle(({clientHeight, scrollHeight, scrollTop}) => {
    // Do nothing if we haven't really loaded anything
    if (!clientHeight) {
      return
    }

    // At the top, load more messages. Action handles loading state and if there's actually any more
    if (scrollTop === 0) {
      this.props.onLoadMoreMessages()
    }

    const isLockedToBottom = scrollTop + clientHeight === scrollHeight
    this.setState({
      isLockedToBottom,
      isScrolling: true,
      scrollTop,
    })

    // This is debounced so it resets the call
    this._onScrollSettled()
  }, 100)

  _showPopup (message: Message, event: any) {
    if (message.type !== 'Text') return
    this.setState({
      selectedMessageID: message.messageID,
    })

    const clientRect = event.target.getBoundingClientRect()
    // Position next to button (client rect)
    // TODO: Measure instead of pixel math
    const x = clientRect.left - 205
    let y = clientRect.top - (message.followState === 'You' ? 200 : 116)
    if (y < 10) y = 10
    const popupComponent = <Popup
      message={message}
      onEditMessage={this.props.onEditMessage}
      onDeleteMessage={this.props.onDeleteMessage}
      onHidden={() => {
        ReactDOM.unmountComponentAtNode(document.getElementById('popupContainer'))
        this.setState({
          selectedMessageID: undefined,
        })
      }}
      style={{position: 'absolute', top: y, left: x}}
      />
    const container = document.getElementById('popupContainer')
    ReactDOM.render(popupComponent, container)
  }

  _onAction = (message, event) => {
    this._showPopup(message, event)
  }

  _rowRenderer = ({index, key, style, isScrolling}: {index: number, key: string, style: Object, isScrolling: boolean}) => {
    if (index === 0) {
      return <LoadingMore style={style} key={key || index} hasMoreItems={this.props.moreToLoad} />
    }

    const message = this.state.messages.get(index - 1)
    const prevMessage = this.state.messages.get(index - 2)
    const isFirstMessage = index - 1 === 0
    const skipMsgHeader = (prevMessage && prevMessage.type === 'Text' && prevMessage.author === message.author)
    const isSelected = this.state.selectedMessageID === message.messageID
    const isFirstNewMessage = this.props.firstNewMessageID ? this.props.firstNewMessageID === message.messageID : false
    // TODO: We need to update the message component selected status
    // when showing popup, which isn't currently working.

<<<<<<< HEAD
    return messageFactory(message, isFirstMessage || !skipMsgHeader, index, key, isFirstNewMessage, style, isScrolling, this._onAction, isSelected)
=======
    return messageFactory(message, isFirstMessage || !skipMsgHeader, index, key, isFirstNewMessage, style, isScrolling, onAction, isSelected, this.props.onLoadAttachment, this.props.onOpenInFileUI)
>>>>>>> cd745deb
  }

  _recomputeListDebounced = _.debounce(() => {
    this._recomputeList()
  }, 300)

  _recomputeList () {
    this._cellCache.clearAllRowHeights()
    this._list && this._list.recomputeRowHeights()
  }

  render () {
    if (!this.props.validated) {
      return (
        <Box style={{...globalStyles.flexBoxColumn, flex: 1, alignItems: 'center', justifyContent: 'center'}}>
          <ProgressIndicator style={{width: 20}} />
        </Box>
      )
    }
    const messageCount = this.state.messages.count()
    const countWithLoading = messageCount + 1 // Loading row on top always
    let scrollToIndex = this.state.isLockedToBottom ? countWithLoading - 1 : undefined
    let scrollTop = scrollToIndex ? undefined : this.state.scrollTop

    const realCSS = `
    .message {
      background-color: transparent;
    }
    .message .action-button {
      opacity: 0;
    }
    .message:hover {
      background-color: ${globalColors.black_05};
    }
    .message:hover .action-button {
      opacity: 1;
    }
    `

    return (
      <Box style={{...globalStyles.flexBoxColumn, flex: 1, position: 'relative'}}>
        <style>{realCSS}</style>
        <AutoSizer
          onResize={({width}) => {
            if (width !== this._lastWidth) {
              this._lastWidth = width
              this._recomputeListDebounced()
            }
          }} >
          {({height, width}) => {
            return <CellMeasurer
              cellRenderer={({rowIndex, ...rest}) => this._rowRenderer({index: rowIndex, ...rest})}
              columnCount={1}
              ref={r => { this._cellMeasurer = r }}
              cellSizeCache={this._cellCache}
              rowCount={countWithLoading}
              width={width} >
              {({getRowHeight}) => {
                return <List
                  style={{outline: 'none'}}
                  height={height}
                  ref={r => { this._list = r }}
                  width={width}
                  onScroll={this._onScroll}
                  scrollTop={scrollTop}
                  scrollToIndex={scrollToIndex}
                  rowCount={countWithLoading}
                  rowHeight={getRowHeight}
                  columnWidth={width}
                  rowRenderer={this._rowRenderer} />
              }}
            </CellMeasurer>
          }}
        </AutoSizer>
        {this.props.sidePanelOpen && <Box style={{...globalStyles.flexBoxColumn, position: 'absolute', right: 0, top: 0, bottom: 0, width: 320}}>
          <SidePanel {...this.props} />
        </Box>}
      </Box>
    )
  }
}

class CellSizeCache extends defaultCellMeasurerCellSizeCache {
  _indexToID: (index: number) => ?number;

  constructor (indexToID) {
    super({uniformColumnWidth: true, uniformRowHeight: false})
    this._indexToID = indexToID
  }

  getRowHeight (index) {
    return super.getRowHeight(this._indexToID(index))
  }

  getColumnWidth (index) {
    return super.getColumnWidth(this._indexToID(index))
  }

  setRowHeight (index, height) {
    super.setRowHeight(this._indexToID(index), height)
  }

  setColumnWidth (index, width) {
    super.setColumnWidth(this._indexToID(index), width)
  }

  clearRowHeight (index) {
    super.clearRowHeight(this._indexToID(index))
  }

  clearColumnWidth (index) {
    super.clearColumnWidth(this._indexToID(index))
  }
}

export default ConversationList<|MERGE_RESOLUTION|>--- conflicted
+++ resolved
@@ -196,11 +196,7 @@
     // TODO: We need to update the message component selected status
     // when showing popup, which isn't currently working.
 
-<<<<<<< HEAD
-    return messageFactory(message, isFirstMessage || !skipMsgHeader, index, key, isFirstNewMessage, style, isScrolling, this._onAction, isSelected)
-=======
-    return messageFactory(message, isFirstMessage || !skipMsgHeader, index, key, isFirstNewMessage, style, isScrolling, onAction, isSelected, this.props.onLoadAttachment, this.props.onOpenInFileUI)
->>>>>>> cd745deb
+    return messageFactory(message, isFirstMessage || !skipMsgHeader, index, key, isFirstNewMessage, style, isScrolling, this._onAction, isSelected, this.props.onLoadAttachment, this.props.onOpenInFileUI)
   }
 
   _recomputeListDebounced = _.debounce(() => {
