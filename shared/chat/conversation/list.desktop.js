// @flow
// An infinite scrolling chat list. Using react-virtualized which doens't really handle this case out of the box
// We control which set of messages we render in our state object
// We load that in in our constructor, after you stop scrolling or if we get an update and we're not currently scrolling

import LoadingMore from './messages/loading-more'
import Popup from './messages/popup'
import React, {Component} from 'react'
import ReactDOM from 'react-dom'
import SidePanel from './side-panel/index.desktop'
import _ from 'lodash'
import messageFactory from './messages'
import shallowEqual from 'shallowequal'
import {AutoSizer, CellMeasurer, List, defaultCellMeasurerCellSizeCache} from 'react-virtualized'
import {ProgressIndicator} from '../../common-adapters'
import {globalColors, globalStyles} from '../../styles'

import type {Message, MessageID} from '../../constants/chat'
import type {Props} from './list'

type State = {
  isLockedToBottom: boolean,
  isScrolling: boolean,
  messages: List<Message>,
  scrollTop: number,
  selectedMessageID?: MessageID,
}

class ConversationList extends Component<void, Props, State> {
  _cellCache: any;
  _cellMeasurer: any;
  _list: any;
  state: State;
  _toRemeasure: List;
  _lastWidth: ?number;

  constructor (props: Props) {
    super(props)

    this.state = {
      isLockedToBottom: true,
      isScrolling: false,
      messages: props.messages,
      scrollTop: 0,
    }

    this._cellCache = new CellSizeCache(this._indexToID)
    this._toRemeasure = []
  }

  _indexToID = index => {
    // loader message
    if (index === 0) {
      return 0
    } else {
      // minus one because loader message is there
      const messageIndex = index - 1
      const message = this.state.messages.get(messageIndex)
      const id = message && message.key
      if (id == null) {
        console.warn('id is null for index:', messageIndex)
      }
      return id
    }
  }

  shouldComponentUpdate (nextProps: Props, nextState: State) {
    return !shallowEqual(this.props, nextProps) || !shallowEqual(this.state, nextState)
  }

  componentWillUpdate (nextProps: Props, nextState: State) {
    // If a message has moved from pending to sent, tell the List to discard
    // heights for it (which will re-render it and everything after it)
    // TODO this doesn't work for things that take a bit to load (imgs)
    if (this._toRemeasure.length) {
      this._toRemeasure.forEach(item => {
        this._cellCache.clearRowHeight(item)
        this._list && this._list.recomputeRowHeights(item)
      })
      this._toRemeasure = []
    }
  }

  componentDidUpdate (prevProps: Props, prevState: State) {
    if (!this.state.isLockedToBottom && this.state.messages !== prevState.messages && prevState.messages.count() > 1) {
      // Figure out how many new items we have
      const prependedCount = this.state.messages.indexOf(prevState.messages.first())
      if (prependedCount !== -1) {
        // Measure the new items so we can adjust our scrollTop so your position doesn't jump
        const scrollTop = this.state.scrollTop + _.range(0, prependedCount)
          .map(index => this._cellMeasurer.getRowHeight({index: index + 1})) // +1 since 0 is the loading message
          .reduce((total, height) => total + height, 0)

        // Disabling eslint as we normally don't want to call setState in a componentDidUpdate in case you infinitely re-render
        this.setState({scrollTop}) // eslint-disable-line react/no-did-update-set-state
      }
    }
  }

  componentWillReceiveProps (nextProps: Props) {
    if (this.props.selectedConversation !== nextProps.selectedConversation) {
      this.setState({isLockedToBottom: true})
      this._recomputeList(true)
    }

    // If we're not scrolling let's update our internal messages
    if (!this.state.isScrolling) {
      this._invalidateChangedMessages(nextProps)
      this.setState({
        messages: nextProps.messages,
      })
    }
  }

  _invalidateChangedMessages (props: Props) {
    this.state.messages.forEach((item, index) => {
      if (item.messageState !== props.messages.get(index, {}).messageState) {
        this._toRemeasure.push(index + 1)
      }

      if (item.previewPath !== props.messages.get(index, {}).previewPath) {
        this._toRemeasure.push(index + 1)
      }
    })
  }

  _onScrollSettled = _.debounce(() => {
    // If we've stopped scrolling let's update our internal messages
    this._invalidateChangedMessages(this.props)
    this.setState({
      isScrolling: false,
      ...(this.state.messages !== this.props.messages ? {messages: this.props.messages} : null),
    })
  }, 1000)

  _onScroll = _.throttle(({clientHeight, scrollHeight, scrollTop}) => {
    // Do nothing if we haven't really loaded anything
    if (!clientHeight) {
      return
    }

    // At the top, load more messages. Action handles loading state and if there's actually any more
    if (scrollTop === 0) {
      this.props.onLoadMoreMessages()
    }

    const isLockedToBottom = scrollTop + clientHeight === scrollHeight
    this.setState({
      isLockedToBottom,
      isScrolling: true,
      scrollTop,
    })

    // This is debounced so it resets the call
    this._onScrollSettled()
  }, 100)

  _showPopup (message: Message, event: any) {
    if (message.type !== 'Text') return
    this.setState({
      selectedMessageID: message.messageID,
    })

    const clientRect = event.target.getBoundingClientRect()
    // Position next to button (client rect)
    // TODO: Measure instead of pixel math
    const x = clientRect.left - 205
    let y = clientRect.top - (message.author === this.props.you ? 200 : 116)
    if (y < 10) y = 10
    const popupComponent = <Popup
      you={this.props.you}
      message={message}
      onEditMessage={this.props.onEditMessage}
      onDeleteMessage={this.props.onDeleteMessage}
      onHidden={() => {
        ReactDOM.unmountComponentAtNode(document.getElementById('popupContainer'))
        this.setState({
          selectedMessageID: undefined,
        })
      }}
      style={{position: 'absolute', top: y, left: x}}
      />
    const container = document.getElementById('popupContainer')
    ReactDOM.render(popupComponent, container)
  }

  _onAction = (message, event) => {
    this._showPopup(message, event)
  }

  _rowRenderer = ({index, key, style, isScrolling}: {index: number, key: string, style: Object, isScrolling: boolean}) => {
    if (index === 0) {
      return <LoadingMore style={style} key={key || index} hasMoreItems={this.props.moreToLoad} />
    }

    const message = this.state.messages.get(index - 1)
    const prevMessage = this.state.messages.get(index - 2)
    const isFirstMessage = index - 1 === 0
    const skipMsgHeader = (prevMessage && prevMessage.type === 'Text' && prevMessage.author === message.author)
    const isSelected = this.state.selectedMessageID === message.messageID
    const isFirstNewMessage = this.props.firstNewMessageID ? this.props.firstNewMessageID === message.messageID : false
    // TODO: We need to update the message component selected status
    // when showing popup, which isn't currently working.

<<<<<<< HEAD
    return messageFactory(message, isFirstMessage || !skipMsgHeader, index, key, isFirstNewMessage, style, isScrolling, this._onAction, isSelected, this.props.onLoadAttachment, this.props.onOpenInFileUI, this.props.onOpenInPopup, this.props.you, this.props.metaDataMap, this.props.followingMap)
=======
    return messageFactory(message, isFirstMessage || !skipMsgHeader, index, key, isFirstNewMessage, style, isScrolling, this._onAction, isSelected, this.props.onLoadAttachment, this.props.onOpenInFileUI, this.props.onOpenInPopup, this.props.onRetryMessage)
>>>>>>> 93d63350
  }

  _recomputeListDebounced = _.debounce(() => {
    this._recomputeList()
  }, 300)

  _recomputeList () {
    this._cellCache.clearAllRowHeights()
    this._list && this._list.recomputeRowHeights()
  }

  render () {
    if (!this.props.validated) {
      return (
        <div style={{...globalStyles.flexBoxColumn, flex: 1, alignItems: 'center', justifyContent: 'center'}}>
          <ProgressIndicator style={{width: 20}} />
        </div>
      )
    }
    const messageCount = this.state.messages.count()
    const countWithLoading = messageCount + 1 // Loading row on top always
    let scrollToIndex = this.state.isLockedToBottom ? countWithLoading - 1 : undefined
    let scrollTop = scrollToIndex ? undefined : this.state.scrollTop

    const realCSS = `
    .message {
      background-color: transparent;
    }
    .message .action-button {
      opacity: 0;
    }
    .message:hover {
      background-color: ${globalColors.black_05};
    }
    .message:hover .action-button {
      opacity: 1;
    }
    `

    return (
      <div style={{...globalStyles.flexBoxColumn, flex: 1, position: 'relative'}}>
        <style>{realCSS}</style>
        <AutoSizer
          onResize={({width}) => {
            if (width !== this._lastWidth) {
              this._lastWidth = width
              this._recomputeListDebounced()
            }
          }} >
          {({height, width}) => {
            return <CellMeasurer
              cellRenderer={({rowIndex, ...rest}) => this._rowRenderer({index: rowIndex, ...rest})}
              columnCount={1}
              ref={r => { this._cellMeasurer = r }}
              cellSizeCache={this._cellCache}
              rowCount={countWithLoading}
              width={width} >
              {({getRowHeight}) => {
                return <List
                  style={{outline: 'none'}}
                  height={height}
                  ref={r => { this._list = r }}
                  width={width}
                  onScroll={this._onScroll}
                  scrollTop={scrollTop}
                  scrollToIndex={scrollToIndex}
                  rowCount={countWithLoading}
                  rowHeight={getRowHeight}
                  columnWidth={width}
                  rowRenderer={this._rowRenderer} />
              }}
            </CellMeasurer>
          }}
        </AutoSizer>
        {this.props.sidePanelOpen && <div style={{...globalStyles.flexBoxColumn, position: 'absolute', right: 0, top: 0, bottom: 0, width: 320}}>
          <SidePanel {...this.props} />
        </div>}
      </div>
    )
  }
}

class CellSizeCache extends defaultCellMeasurerCellSizeCache {
  _indexToID: (index: number) => ?number;

  constructor (indexToID) {
    super({uniformColumnWidth: true, uniformRowHeight: false})
    this._indexToID = indexToID
  }

  getRowHeight (index) {
    return super.getRowHeight(this._indexToID(index))
  }

  getColumnWidth (index) {
    return super.getColumnWidth(this._indexToID(index))
  }

  setRowHeight (index, height) {
    super.setRowHeight(this._indexToID(index), height)
  }

  setColumnWidth (index, width) {
    super.setColumnWidth(this._indexToID(index), width)
  }

  clearRowHeight (index) {
    super.clearRowHeight(this._indexToID(index))
  }

  clearColumnWidth (index) {
    super.clearColumnWidth(this._indexToID(index))
  }
}

export default ConversationList<|MERGE_RESOLUTION|>--- conflicted
+++ resolved
@@ -202,11 +202,26 @@
     // TODO: We need to update the message component selected status
     // when showing popup, which isn't currently working.
 
-<<<<<<< HEAD
-    return messageFactory(message, isFirstMessage || !skipMsgHeader, index, key, isFirstNewMessage, style, isScrolling, this._onAction, isSelected, this.props.onLoadAttachment, this.props.onOpenInFileUI, this.props.onOpenInPopup, this.props.you, this.props.metaDataMap, this.props.followingMap)
-=======
-    return messageFactory(message, isFirstMessage || !skipMsgHeader, index, key, isFirstNewMessage, style, isScrolling, this._onAction, isSelected, this.props.onLoadAttachment, this.props.onOpenInFileUI, this.props.onOpenInPopup, this.props.onRetryMessage)
->>>>>>> 93d63350
+    const options = {
+      followingMap: this.props.followingMap,
+      includeHeader: isFirstMessage || !skipMsgHeader,
+      index,
+      isFirstNewMessage,
+      isScrolling,
+      isSelected,
+      key,
+      message: message,
+      metaDataMap: this.props.metaDataMap,
+      onAction: this._onAction,
+      onLoadAttachment: this.props.onLoadAttachment,
+      onOpenInFileUI: this.props.onOpenInFileUI,
+      onOpenInPopup: this.props.onOpenInPopup,
+      onRetry: this.props.onRetryMessage,
+      style,
+      you: this.props.you,
+    }
+
+    return messageFactory(options)
   }
 
   _recomputeListDebounced = _.debounce(() => {
