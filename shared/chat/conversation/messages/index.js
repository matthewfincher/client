// @flow
import MessageText from './text'
import * as ChatConstants from '../../../constants/chat'
import AttachmentMessage from './attachment'
import Timestamp from './timestamp'
import {formatTimeForMessages} from '../../../util/timestamp'
import React from 'react'
import {Box} from '../../../common-adapters'

import type {Message, ServerMessage} from '../../../constants/chat'

<<<<<<< HEAD
const factory = (message: Message, includeHeader: boolean, index: number, key: string, isFirstNewMessage: boolean, style: Object, isScrolling: boolean, onAction: (message: ServerMessage, event: any) => void, isSelected: boolean) => {
=======
const factory = (message: Message, includeHeader: boolean, index: number, key: string, isFirstNewMessage: boolean, style: Object, isScrolling: boolean, onAction: (message: ServerMessage, event: any) => void, isSelected: boolean, onLoadAttachment: (messageID: ChatConstants.MessageID, filename: string) => void, onOpenInFileUI: (path: string) => void) => {
>>>>>>> 5e53ff33
  if (!message) {
    return <Box key={key} style={style} />
  }
  // TODO hook up messageState and onRetry

  switch (message.type) {
    case 'Text':
      return <MessageText
        key={key}
        style={style}
        message={message}
        onRetry={() => console.log('todo, hookup onRetry')}
        includeHeader={includeHeader}
        isFirstNewMessage={isFirstNewMessage}
        isSelected={isSelected}
        onAction={onAction}
        />
    case 'Timestamp':
      return <Timestamp
        timestamp={formatTimeForMessages(message.timestamp)}
        key={message.timestamp}
        style={style}
        />
    case 'Attachment':
      return <AttachmentMessage
        key={key}
        style={style}
        message={message}
        onRetry={() => console.log('todo, hookup onRetry')}
        includeHeader={includeHeader}
        isFirstNewMessage={isFirstNewMessage}
        onLoadAttachment={onLoadAttachment}
        onOpenInFileUI={onOpenInFileUI}
        messageID={message.messageID}
        onAction={onAction}
        />
    default:
      return <Box key={key} style={style} />
  }
}

export default factory<|MERGE_RESOLUTION|>--- conflicted
+++ resolved
@@ -9,11 +9,7 @@
 
 import type {Message, ServerMessage} from '../../../constants/chat'
 
-<<<<<<< HEAD
-const factory = (message: Message, includeHeader: boolean, index: number, key: string, isFirstNewMessage: boolean, style: Object, isScrolling: boolean, onAction: (message: ServerMessage, event: any) => void, isSelected: boolean) => {
-=======
 const factory = (message: Message, includeHeader: boolean, index: number, key: string, isFirstNewMessage: boolean, style: Object, isScrolling: boolean, onAction: (message: ServerMessage, event: any) => void, isSelected: boolean, onLoadAttachment: (messageID: ChatConstants.MessageID, filename: string) => void, onOpenInFileUI: (path: string) => void) => {
->>>>>>> 5e53ff33
   if (!message) {
     return <Box key={key} style={style} />
   }
