// @flow
import * as ChatConstants from '../../../constants/chat'
import AttachmentMessageRender from './attachment'
import MessageText from './text'
import React from 'react'
import Timestamp from './timestamp'
import {Box} from '../../../common-adapters'
import {formatTimeForMessages} from '../../../util/timestamp'

import type {Message, AttachmentMessage, ServerMessage, MetaDataMap, FollowingMap} from '../../../constants/chat'

const _onRetryTodo = (message: Message) => console.log('todo, hookup attachment onRetry, ', message)

<<<<<<< HEAD
const factory = (message: Message, includeHeader: boolean, index: number, key: string, isFirstNewMessage: boolean, style: Object, isScrolling: boolean, onAction: (message: ServerMessage, event: any) => void, isSelected: boolean, onLoadAttachment: (messageID: ChatConstants.MessageID, filename: string) => void, onOpenInFileUI: (path: string) => void, onOpenInPopup: (message: AttachmentMessage) => void, you: string, metaDataMap: MetaDataMap, followingMap: FollowingMap) => {
=======
const factory = (message: Message, includeHeader: boolean, index: number, key: string, isFirstNewMessage: boolean, style: Object, isScrolling: boolean, onAction: (message: ServerMessage, event: any) => void, isSelected: boolean, onLoadAttachment: (messageID: ChatConstants.MessageID, filename: string) => void, onOpenInFileUI: (path: string) => void, onOpenInPopup: (message: AttachmentMessage) => void, onRetry: (outboxID: string) => void) => {
>>>>>>> 93d63350
  if (!message) {
    return <Box key={key} style={style} />
  }
  // TODO hook up messageState and onRetry

  switch (message.type) {
    case 'Text':
      return <MessageText
        key={key}
        you={you}
        metaDataMap={metaDataMap}
        followingMap={followingMap}
        style={style}
        message={message}
        onRetry={onRetry}
        includeHeader={includeHeader}
        isFirstNewMessage={isFirstNewMessage}
        isSelected={isSelected}
        onAction={onAction}
        />
    case 'Timestamp':
      return <Timestamp
        timestamp={formatTimeForMessages(message.timestamp)}
        key={message.timestamp}
        style={style}
        />
    case 'Attachment':
      return <AttachmentMessageRender
        key={key}
        style={style}
        you={you}
        metaDataMap={metaDataMap}
        followingMap={followingMap}
        message={message}
        onRetry={_onRetryTodo}
        includeHeader={includeHeader}
        isFirstNewMessage={isFirstNewMessage}
        onLoadAttachment={onLoadAttachment}
        onOpenInFileUI={onOpenInFileUI}
        onOpenInPopup={onOpenInPopup}
        messageID={message.messageID}
        onAction={onAction}
        />
    default:
      return <Box key={key} style={style} />
  }
}

export default factory<|MERGE_RESOLUTION|>--- conflicted
+++ resolved
@@ -11,11 +11,45 @@
 
 const _onRetryTodo = (message: Message) => console.log('todo, hookup attachment onRetry, ', message)
 
-<<<<<<< HEAD
-const factory = (message: Message, includeHeader: boolean, index: number, key: string, isFirstNewMessage: boolean, style: Object, isScrolling: boolean, onAction: (message: ServerMessage, event: any) => void, isSelected: boolean, onLoadAttachment: (messageID: ChatConstants.MessageID, filename: string) => void, onOpenInFileUI: (path: string) => void, onOpenInPopup: (message: AttachmentMessage) => void, you: string, metaDataMap: MetaDataMap, followingMap: FollowingMap) => {
-=======
-const factory = (message: Message, includeHeader: boolean, index: number, key: string, isFirstNewMessage: boolean, style: Object, isScrolling: boolean, onAction: (message: ServerMessage, event: any) => void, isSelected: boolean, onLoadAttachment: (messageID: ChatConstants.MessageID, filename: string) => void, onOpenInFileUI: (path: string) => void, onOpenInPopup: (message: AttachmentMessage) => void, onRetry: (outboxID: string) => void) => {
->>>>>>> 93d63350
+type Options = {
+  message: Message,
+  includeHeader: boolean,
+  index: number,
+  key: string,
+  isFirstNewMessage: boolean,
+  style: Object,
+  isScrolling: boolean,
+  onAction: (message: ServerMessage, event: any) => void,
+  isSelected: boolean,
+  onLoadAttachment: (messageID: ChatConstants.MessageID, filename: string) => void,
+  onOpenInFileUI: (path: string) => void,
+  onOpenInPopup: (message: AttachmentMessage) => void,
+  onRetry: (outboxID: string) => void,
+  you: string,
+  metaDataMap: MetaDataMap,
+  followingMap: FollowingMap,
+}
+
+const factory = (options: Options) => {
+  const {
+    message,
+    includeHeader,
+    index,
+    key,
+    isFirstNewMessage,
+    style,
+    isScrolling,
+    onAction,
+    isSelected,
+    onLoadAttachment,
+    onOpenInFileUI,
+    onOpenInPopup,
+    onRetry,
+    you,
+    metaDataMap,
+    followingMap,
+  } = options
+
   if (!message) {
     return <Box key={key} style={style} />
   }
