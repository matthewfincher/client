--- conflicted
+++ resolved
@@ -1,17 +1,12 @@
 // @flow
 import React from 'react'
 import {Icon, PopupMenu, Text} from '../../../common-adapters'
-<<<<<<< HEAD
-import {globalStyles, globalColors} from '../../../styles'
-import {formatTimeForMessages} from '../../../util/timestamp'
-=======
 import {PopupHeaderText} from '../../../common-adapters/popup-menu'
+import {formatTimeForPopup, formatTimeForRevoked} from '../../../util/timestamp'
 import {globalStyles, globalMargins, globalColors} from '../../../styles'
-import {formatTimeForPopup, formatTimeForRevoked} from '../../../util/timestamp'
->>>>>>> 5e53ff33
+
 import type {TextMessage} from '../../../constants/chat'
 import type {IconType} from '../../../common-adapters/icon'
-
 import type {Props} from './popup'
 
 function iconNameForDeviceType (deviceType: string, isRevoked: boolean): IconType {
@@ -28,12 +23,6 @@
   const whoRevoked = followState === 'You' ? 'You' : author
   return (
     <div style={{...globalStyles.flexBoxColumn, alignItems: 'center'}}>
-<<<<<<< HEAD
-      <Icon type={iconName} />
-      <Text type='BodySmall' style={{color: globalColors.green2}}>ENCRYPTED & SIGNED</Text>
-      <Text type='BodySmall' style={{color: globalColors.black_40}}>{`by ${deviceName}`}</Text>
-      <Text type='BodySmall' style={{color: globalColors.black_40}}>{formatTimeForMessages(timestamp)}</Text>
-=======
       <Icon type={iconName} style={{marginTop: -6}} />
       <div style={globalStyles.flexBoxRow}>
         <Text type='BodySmall' style={{color: globalColors.green2}}>ENCRYPTED</Text>
@@ -54,7 +43,6 @@
           }}
         >{whoRevoked} revoked this device on {formatTimeForRevoked(senderDeviceRevokedAt)}.</PopupHeaderText>
       }
->>>>>>> 5e53ff33
     </div>
   )
 }
