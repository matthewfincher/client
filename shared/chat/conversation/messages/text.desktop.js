// @flow
import React from 'react'
import {Box, Text, Avatar} from '../../../common-adapters'
import {globalStyles, globalMargins, globalColors} from '../../../styles'
import * as Constants from '../../../constants/chat'

import type {Props} from './text'

const _marginColor = (followState) => ({
  'You': globalColors.white,
  'Following': globalColors.green2,
  'NotFollowing': globalColors.blue,
  'Broken': globalColors.red,
}[followState])

<<<<<<< HEAD
const MessageText = ({author, message, followState, messageState, style}: Props) => (
  <Box style={{...globalStyles.flexBoxRow, padding: globalMargins.tiny, ...style}}>
    <Box style={{width: 2, alignSelf: 'stretch', backgroundColor: _marginColor(followState)}} />
    <Avatar size={24} username={author} style={{marginRight: globalMargins.tiny}} />
    <Box style={{...globalStyles.flexBoxColumn, flex: 1}}>
      <Text type='BodySemibold' style={{...(followState === 'You' ? globalStyles.fontItalic : null)}}>{author}</Text>
      <Text type='Body' style={messageState === 'pending' ? {color: globalColors.black_40} : {}}>{message}</Text>
=======
const MessageText = ({text, messageState, style}: {text: string, messageState: Constants.MessageState, style: Object}) => {
  switch (messageState) {
    case 'Failed':
    case 'Sending':
      return <Text type='Body' style={{color: globalColors.black_40, ...style}}>{text}</Text>
    case 'Ok':
    default:
      return <Text style={style} type='Body'>{text}</Text>
  }
}

const colorForAuthor = (followState: Constants.FollowState) => {
  if (followState === 'You') {
    return globalColors.black_75
  } else {
    return _marginColor(followState)
  }
}

const Retry = ({onRetry}: {onRetry: () => void}) => (
  <Box>
    <Text type='BodySmall' style={{fontSize: 9, color: globalColors.red}}>{'┏(>_<)┓'}</Text>
    <Text type='BodySmall' style={{color: globalColors.red}}> Failed to send. </Text>
    <Text type='BodySmall' style={{color: globalColors.red, textDecoration: 'underline'}} onClick={onRetry}>Retry</Text>
  </Box>
)

const MessageTextWrapper = ({author, message, messageState, followState, style, includeHeader, onRetry}: Props) => (
  <Box style={{...globalStyles.flexBoxRow, ...style}}>
    <Box style={{width: 2, marginRight: globalMargins.tiny, alignSelf: 'stretch', backgroundColor: _marginColor(followState)}} />
    <Box style={{...globalStyles.flexBoxRow, paddingTop: (includeHeader ? globalMargins.tiny : 0)}}>
      {includeHeader
        ? <Avatar size={24} username={author} style={{marginRight: globalMargins.tiny}} />
        : <Box style={{width: 32}} />}
      <Box style={{...globalStyles.flexBoxColumn, flex: 1}}>
        {includeHeader && <Text type='BodySmallSemibold' style={{color: colorForAuthor(followState), ...(followState === 'You' ? globalStyles.italic : null)}}>{author}</Text>}
        <MessageText text={message} messageState={messageState} style={{marginTop: globalMargins.xtiny}} />
        {messageState === 'Failed' && <Retry onRetry={onRetry} />}
      </Box>
>>>>>>> 95f8303b
    </Box>
  </Box>
)

export default MessageTextWrapper<|MERGE_RESOLUTION|>--- conflicted
+++ resolved
@@ -13,15 +13,7 @@
   'Broken': globalColors.red,
 }[followState])
 
-<<<<<<< HEAD
-const MessageText = ({author, message, followState, messageState, style}: Props) => (
-  <Box style={{...globalStyles.flexBoxRow, padding: globalMargins.tiny, ...style}}>
-    <Box style={{width: 2, alignSelf: 'stretch', backgroundColor: _marginColor(followState)}} />
-    <Avatar size={24} username={author} style={{marginRight: globalMargins.tiny}} />
-    <Box style={{...globalStyles.flexBoxColumn, flex: 1}}>
-      <Text type='BodySemibold' style={{...(followState === 'You' ? globalStyles.fontItalic : null)}}>{author}</Text>
-      <Text type='Body' style={messageState === 'pending' ? {color: globalColors.black_40} : {}}>{message}</Text>
-=======
+
 const MessageText = ({text, messageState, style}: {text: string, messageState: Constants.MessageState, style: Object}) => {
   switch (messageState) {
     case 'Failed':
@@ -61,7 +53,6 @@
         <MessageText text={message} messageState={messageState} style={{marginTop: globalMargins.xtiny}} />
         {messageState === 'Failed' && <Retry onRetry={onRetry} />}
       </Box>
->>>>>>> 95f8303b
     </Box>
   </Box>
 )
