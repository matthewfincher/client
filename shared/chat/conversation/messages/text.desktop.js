--- conflicted
+++ resolved
@@ -59,12 +59,8 @@
               <Box style={{...globalStyles.flexBoxRow, flex: 1}}>
                 <MessageText message={message} style={{marginTop: globalMargins.xtiny, flex: 1}} />
                 <div className='action-button'>
-<<<<<<< HEAD
-                  <Icon type='iconfont-ellipsis' style={{marginLeft: globalMargins.tiny, marginRight: globalMargins.tiny}} onClick={onIconClick} />
-=======
                   {message.senderDeviceRevokedAt && <Icon type='iconfont-info' style={{fontSize: 10, color: globalColors.blue}} />}
-                  <Icon type='iconfont-ellipsis' style={{fontSize: 13, marginLeft: globalMargins.xtiny, marginRight: globalMargins.tiny}} onClick={onAction} />
->>>>>>> cd745deb
+                  <Icon type='iconfont-ellipsis' style={{fontSize: 13, marginLeft: globalMargins.xtiny, marginRight: globalMargins.tiny}} onClick={onIconClick} />
                 </div>
               </Box>
               {message.messageState === 'failed' && <Retry onRetry={onRetry} />}
