--- conflicted
+++ resolved
@@ -116,13 +116,6 @@
   borderTop: `solid 1px ${globalColors.orange}`,
 }
 
-<<<<<<< HEAD
-export default withHandlers({
-  onIconClick: (props: Props) => event => {
-    props.onAction(props.message, event)
-  },
-})(_MessageTextComponent)
-=======
 export default compose(
   shouldUpdate((props: Props, nextProps: Props) => {
     return !shallowEqual(props, nextProps, (obj, oth, key) => {
@@ -137,5 +130,4 @@
       props.onAction(props.message, event)
     },
   })
-)(_MessageTextComponent)
->>>>>>> 9ee8d263
+)(_MessageTextComponent)