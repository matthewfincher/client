// @flow
import Box from './box'
import React from 'react'
import {FlatButton} from 'material-ui'

import type {Props} from './clickable-box'

const ClickableBox = (props: Props & {children: any}) => {
  const {style, children, ...otherProps} = props

  return (
<<<<<<< HEAD
    <FlatButton {...otherProps} style={_buttonStyle}>
=======
    <FlatButton {...otherProps} rippleColor={'transparent'} hoverColor={'transparent'} style={styleFlatButton}>
>>>>>>> 1224d672
      <Box style={style}>{children}</Box>
    </FlatButton>
  )
}

<<<<<<< HEAD
const _buttonStyle = {
=======
const styleFlatButton = {
  transition: 'none',
  transform: 'none',
>>>>>>> 1224d672
  textAlign: 'left',
  height: undefined,
  width: '100%',
  display: 'flex',
  flexDirection: 'column',
  alignItems: 'stretch',
<<<<<<< HEAD
}

export default ClickableBox
=======
  borderRadius: 0,
}
>>>>>>> 1224d672
<|MERGE_RESOLUTION|>--- conflicted
+++ resolved
@@ -9,34 +9,22 @@
   const {style, children, ...otherProps} = props
 
   return (
-<<<<<<< HEAD
-    <FlatButton {...otherProps} style={_buttonStyle}>
-=======
     <FlatButton {...otherProps} rippleColor={'transparent'} hoverColor={'transparent'} style={styleFlatButton}>
->>>>>>> 1224d672
       <Box style={style}>{children}</Box>
     </FlatButton>
   )
 }
 
-<<<<<<< HEAD
-const _buttonStyle = {
-=======
 const styleFlatButton = {
   transition: 'none',
   transform: 'none',
->>>>>>> 1224d672
   textAlign: 'left',
   height: undefined,
   width: '100%',
   display: 'flex',
   flexDirection: 'column',
   alignItems: 'stretch',
-<<<<<<< HEAD
+  borderRadius: 0,
 }
 
-export default ClickableBox
-=======
-  borderRadius: 0,
-}
->>>>>>> 1224d672
+export default ClickableBox