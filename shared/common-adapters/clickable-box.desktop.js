// @flow
import Box from './box'
import React from 'react'
import {FlatButton} from 'material-ui'

import type {Props} from './clickable-box'

const ClickableBox = (props: Props & {children: any}) => {
  const {style, children, ...otherProps} = props

  return (
<<<<<<< HEAD
    <FlatButton {...otherProps} style={_buttonStyle}>
=======
    <FlatButton {...otherProps} rippleColor={'transparent'} hoverColor={'transparent'} style={styleFlatButton}>
>>>>>>> 5e53ff33
      <Box style={style}>{children}</Box>
    </FlatButton>
  )
}

<<<<<<< HEAD
const _buttonStyle = {
=======
const styleFlatButton = {
  transition: 'none',
  transform: 'none',
>>>>>>> 5e53ff33
  textAlign: 'left',
  height: undefined,
  width: '100%',
  display: 'flex',
  flexDirection: 'column',
  alignItems: 'stretch',
<<<<<<< HEAD
=======
  borderRadius: 0,
>>>>>>> 5e53ff33
}

export default ClickableBox<|MERGE_RESOLUTION|>--- conflicted
+++ resolved
@@ -9,33 +9,22 @@
   const {style, children, ...otherProps} = props
 
   return (
-<<<<<<< HEAD
-    <FlatButton {...otherProps} style={_buttonStyle}>
-=======
     <FlatButton {...otherProps} rippleColor={'transparent'} hoverColor={'transparent'} style={styleFlatButton}>
->>>>>>> 5e53ff33
       <Box style={style}>{children}</Box>
     </FlatButton>
   )
 }
 
-<<<<<<< HEAD
-const _buttonStyle = {
-=======
 const styleFlatButton = {
   transition: 'none',
   transform: 'none',
->>>>>>> 5e53ff33
   textAlign: 'left',
   height: undefined,
   width: '100%',
   display: 'flex',
   flexDirection: 'column',
   alignItems: 'stretch',
-<<<<<<< HEAD
-=======
   borderRadius: 0,
->>>>>>> 5e53ff33
 }
 
 export default ClickableBox