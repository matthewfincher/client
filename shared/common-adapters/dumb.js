// @flow
import React, {Component} from 'react'
import _ from 'lodash'
import type {DumbComponentMap} from '../constants/types/more'
import type {IconType} from './icon.constants'
import {Avatar, Button, Box, Checkbox, ChoiceList, Icon, Input, ListItem, PopupMenu, StandardScreen, TabBar, Text, Terminal, Dropdown} from './index'
import {TabBarButton, TabBarItem} from './tab-bar'
import {globalStyles, globalColors} from '../styles'
import {iconMeta} from './icon.constants'
import {isMobile} from '../constants/platform'

const onCheck = () => console.log('on check!')
const onClick = () => console.log('on click!')

// So we can share this between mobile and desktop
const display = type => (isMobile ? {} : {display: type})

const dropdownMap: DumbComponentMap<Dropdown> = {
  component: Dropdown,
  mocks: {
    'Normal': {
      type: 'General',
      options: ['one', 'two', 'three'],
      value: 'one',
      onOther: onClick,
      onClick: onClick,
    },
    'Not selected': {
      type: 'General',
      options: ['one', 'two', 'three'],
      onOther: onClick,
      onClick: onClick,
    },
    'Username': {
      type: 'Username',
      options: ['marcopolo', 'chris', 'cjb', 'bbbbbbbbbbbbbbbb'],
      value: 'cjb',
      onOther: onClick,
      onClick: onClick,
    },
  },
}
const colorMocks = {}

Object.keys(globalColors).sort().forEach(c => {
  colorMocks[`${c}: ${globalColors[c]}`] = {
    parentProps: {
      height: 60,
      width: 230,
    },
    style: {width: 60, height: 60, backgroundColor: globalColors[c]},
    children: <Box style={{...globalStyles.flexBoxColumn, justifyContent: 'center', marginLeft: 5}} />,
  }
})

const colorsMap: DumbComponentMap<Box> = {
  component: Box,
  mocks: colorMocks,
}

let textMocks = {}
const backgroundModes = ['Normal', 'Terminal', 'Announcements', 'Success', 'Information', 'HighRisk', 'Documentation']

backgroundModes.forEach(backgroundMode => {
  const backgroundColor = {
    'Normal': globalColors.white,
    'Terminal': globalColors.darkBlue3,
    'Announcements': globalColors.blue,
    'Success': globalColors.green,
    'Information': globalColors.yellow,
    'HighRisk': globalColors.red,
    'Documentation': globalColors.darkBlue,
  }[backgroundMode]

  const base = {
    parentProps: {
      style: {
        backgroundColor,
      },
    },
    backgroundMode,
    style: {
      margin: 10,
      minWidth: 320,
      ...display('block'),
    },
  }

  const mocks = {}

  const types = [
    'HeaderBig',
    'Header',
    'HeaderLink',
    'BodyBig',
    'BodyBigLink',
    'Body',
    'BodySemibold',
    'BodySemiboldLink',
    'BodyPrimaryLink',
    'BodySecondaryLink',
    'BodyError',
    'BodySuccess',
    'BodySmall',
    'BodySmallSemibold',
    'BodySmallPrimaryLink',
    'BodySmallSecondaryLink',
    'BodySmallError',
    'BodySmallSuccess',
    'BodySemiboldItalic',
    'BodySmallItalic',
    'BodySmallInlineLink',
    'BodySmallSemiboldInlineLink',
    'Terminal',
    'TerminalInline',
    'TerminalComment',
    'TerminalEmpty',
  ]

  types.forEach(type => {
    mocks[type] = {
      ...base,
      type,
      children: type,
    }
  })

  Object.keys(mocks).forEach(key => {
    textMocks[`${key}: ${backgroundMode}`] = mocks[key]
  })
})

const textMap: DumbComponentMap<Text> = {
  component: Text,
  mocks: textMocks,
}

const terminalMap: DumbComponentMap<Box> = {
  component: Box,
  mocks: {
    'Terminal': {
      children: [
        <Box key='a' style={{...globalStyles.flexBoxColumn, flex: 1, padding: 10}}>
          <Text type='Body'>
            <Text type='Body'>Word word </Text>
            <Text type='TerminalInline'>inline command line </Text>
            <Text type='Body'> word word word word word </Text>
            <Text type='TerminalInline'>inline command line</Text>
          </Text>
        </Box>,
        <Terminal key='b' style={{flex: 1, ...(isMobile ? {} : {overflow: 'scroll'})}}>
          <Text type='Terminal'>command line thing</Text>
          <Text type='TerminalComment'># comment</Text>
          <Text type='Terminal'>command line thing</Text>
          <Text type='TerminalComment'># comment</Text>
        </Terminal>,
      ],
    },
  },
}

const commonButton = {
  onClick,
}

const buttonsMap: DumbComponentMap<Button> = {
  component: Button,
  mocks: {
    'Primary': {
      ...commonButton,
      label: 'Primary',
      type: 'Primary',
    },
    'Primary disabled': {
      ...commonButton,
      label: 'Primary',
      type: 'Primary',
      disabled: true,
    },
    'Primary waiting': {
      ...commonButton,
      label: 'Primary',
      type: 'Primary',
      waiting: true,
    },
    'Secondary': {
      ...commonButton,
      label: 'Secondary',
      type: 'Secondary',
    },
    'Secondary disabled': {
      ...commonButton,
      label: 'Secondary',
      type: 'Secondary',
      disabled: true,
    },
    'Secondary waiting': {
      ...commonButton,
      label: 'Secondary',
      type: 'Secondary',
      waiting: true,
    },
    'Danger': {
      ...commonButton,
      label: 'Danger',
      type: 'Danger',
    },
    'Danger disabled': {
      ...commonButton,
      label: 'Danger',
      type: 'Danger',
      disabled: true,
    },
    'Danger waiting': {
      ...commonButton,
      label: 'Danger',
      type: 'Danger',
      waiting: true,
    },
    'Follow': {
      ...commonButton,
      label: 'Follow',
      type: 'Follow',
    },
    'Follow Disabled': {
      ...commonButton,
      label: 'Follow',
      type: 'Follow',
      disabled: true,
    },
    'Following': {
      ...commonButton,
      label: 'Following',
      type: 'Following',
    },
    'Unfollow': {
      ...commonButton,
      label: 'Unfollow',
      type: 'Unfollow',
    },
    'Primary fullWidth': {
      ...commonButton,
      label: 'Primary',
      type: 'Primary',
      fullWidth: true,
    },
    'Primary fullWidth waiting': {
      ...commonButton,
      label: 'Primary',
      type: 'Primary',
      fullWidth: true,
      waiting: true,
    },
    'Secondary fullWidth': {
      ...commonButton,
      label: 'Secondary',
      type: 'Secondary',
      fullWidth: true,
    },
    'Secondary fullWidth waiting': {
      ...commonButton,
      label: 'Secondary',
      type: 'Secondary',
      fullWidth: true,
      waiting: true,
    },
    'Danger fullWidth': {
      ...commonButton,
      label: 'Danger',
      type: 'Danger',
      fullWidth: true,
    },
    'Danger fullWidth waiting': {
      ...commonButton,
      label: 'Danger',
      type: 'Danger',
      fullWidth: true,
      waiting: true,
    },
    'Follow fullWidth': {
      ...commonButton,
      label: 'Follow',
      type: 'Follow',
      fullWidth: true,
    },
    'Follow fullWidth waiting': {
      ...commonButton,
      label: 'Follow',
      type: 'Follow',
      fullWidth: true,
      waiting: true,
    },
    'Primary small': {
      ...commonButton,
      label: 'Primary small',
      type: 'Primary',
      small: true,
    },
    'Secondary small': {
      ...commonButton,
      label: 'Secondary small',
      type: 'Secondary',
      small: true,
    },
    'Danger small': {
      ...commonButton,
      label: 'Danger small',
      type: 'Danger',
      small: true,
    },
    'Follow small': {
      ...commonButton,
      label: 'Follow small',
      type: 'Follow',
      small: true,
    },
    'Primary small waiting': {
      ...commonButton,
      label: 'Primary',
      type: 'Primary',
      small: true,
      waiting: true,
    },
    'Secondary small waiting': {
      ...commonButton,
      label: 'Secondary small',
      type: 'Secondary',
      small: true,
      waiting: true,
    },
    'Danger small waiting': {
      ...commonButton,
      label: 'Danger small',
      type: 'Danger',
      small: true,
      waiting: true,
    },
    'Follow small waiting': {
      ...commonButton,
      label: 'Follow small',
      type: 'Follow',
      small: true,
      waiting: true,
    },
    'Secondary terminal': {
      ...commonButton,
      label: 'Secondary',
      type: 'Secondary',
      backgroundMode: 'Terminal',
    },
    'Secondary terminal fullWidth': {
      ...commonButton,
      label: 'Secondary',
      type: 'Secondary',
      backgroundMode: 'Terminal',
      fullWidth: true,
    },
  },
}

const checkboxMap: DumbComponentMap<Checkbox> = {
  component: Checkbox,
  mocks: {
    'Normal - checked': {
      label: 'Normal - checked',
      onCheck,
      checked: true,
    },
    'Normal - unchecked': {
      label: 'Normal - unchecked',
      onCheck,
      checked: false,
    },
    'Disabled - checked': {
      label: 'Disabled - checked',
      onCheck,
      disabled: true,
      checked: true,
    },
    'Disabled - unchecked': {
      label: 'Disabled - unchecked',
      onCheck,
      disabled: true,
      checked: false,
    },
  },
}

class IconHolder extends Component<void, {iconFont: boolean}, void> {
  render () {
    // $FlowIssue
    const keys: Array<IconType> = Object.keys(iconMeta)
    const icons: Array<IconType> = keys.filter(name => iconMeta[name].isFont === this.props.iconFont)
    return (
      <Box style={{...globalStyles.flexBoxRow, flexWrap: 'wrap', alignItems: 'flex-start', justifyContent: 'flex-start'}}>
        {icons.map(i => <Box key={i}><Text type='BodySmall'>{i}</Text><Icon type={i} style={{margin: 10, ...(isMobile ? {} : {border: 'solid 1px #777777'})}} /></Box>)}
      </Box>
    )
  }
}

const iconMap: DumbComponentMap<IconHolder> = {
  component: IconHolder,
  mocks: {
    'Icon IconFont': {
      label: 'Sheet',
      iconFont: true,
    },
    'Icon Image': {
      label: 'Sheet',
      iconFont: false,
    },
  },
}

const inputMap: DumbComponentMap<Input> = {
  component: Input,
  mocks: {
    'Default Empty': {},
    'Default Filled': {
      value: 'Hello, World!',
    },
    'Default Filled style override': {
      value: 'Hello, World!',
      style: {
        backgroundColor: 'red',
      },
    },
    'Default Filled inputstyle override': {
      value: 'Hello, World!',
      inputStyle: {
        backgroundColor: 'red',
      },
    },
    'Default No underline': {
      value: 'Hello, World!',
      hideUnderline: true,
    },
    'Hint Empty': {
      hintText: 'Hello...',
    },
    'Floating Label Empty': {
      floatingHintTextOverride: 'Hello...',
    },
    'Password filled': {
      floatingHintTextOverride: 'Shh...',
      value: 'Hello, World!',
      type: 'password',
    },
    'Password visible filled': {
      floatingHintTextOverride: 'Shh...',
      value: 'Hello, World!',
      type: 'passwordVisible',
    },
    'Auto cap none': {
      autoCapitalize: 'none',
    },
    'Auto cap sentences': {
      autoCapitalize: 'sentences',
    },
    'Auto cap words': {
      autoCapitalize: 'words',
    },
    'Auto cap characters': {
      autoCapitalize: 'characters',
    },
    'Autocorrect': {
      autoCorrect: true,
    },
    'Floating Label Filled': {
      floatingHintTextOverride: 'Hello...',
      value: 'Hello, World!',
    },
    'Floating Label Error': {
      floatingHintTextOverride: 'Hello...',
      value: 'Hello, Worl',
      errorText: 'Check your spelling',
    },
    'Error styled': {
      floatingHintTextOverride: 'Hello...',
      value: 'Hello, Worl',
      errorText: 'Check your spelling',
      errorStyle: {
        backgroundColor: 'blue',
        padding: 20,
      },
    },
    'Floating Label Hint Empty': {
      hintText: 'Hello!',
      floatingHintTextOverride: 'Hello...',
    },
    'Multi Label Styled': {
      hintText: 'Hello!',
      multiline: true,
      value: 'multi styled',
      inputStyle: {
        color: 'blue',
      },
    },
    'Hint Multiline Empty': {
<<<<<<< HEAD
      hintText: 'This is a very long hint that will hopefully wrap to two lines or more more more!',
      multiline: true,
    },
    'Long Multiline': {
      value: 'This is a very long text that will hopefully wrap to two lines or more more more! or more or more or more or more or more or more or more or more or more or more or more or more or more or more!',
      multiline: true,
    },
    'Long Multiline rowsMax1': {
      value: 'This is a very long text that will hopefully wrap to two lines or more more more! or more or more or more or more or more or more or more or more or more or more or more or more or more or more!',
      multiline: true,
      rowsMax: 1,
    },
    'Long Multiline rowsMax2': {
      value: 'This is a very long text that will hopefully wrap to two lines or more more more! or more or more or more or more or more or more or more or more or more or more or more or more or more or more!',
=======
      hintText: 'This is a very long hint that will hopefully wrap to two lines',
      rows: isMobile ? 2 : undefined,
>>>>>>> d3f6ea10
      multiline: true,
      rowsMax: 2,
    },
    'Long Multiline rowsMax4': {
      value: 'This is a very long text that will hopefully wrap to two laxes or more more more! or more or more or more or more or more or more or more or more or more or more or more or more or more or more!',
      multiline: true,
      rowsMax: 4,
    },
    'Long Multiline rowsMin2Max4 small': {
      value: 'This is a small text',
      multiline: true,
      rowsMin: 2,
      rowsMax: 4,
    },
    'Long Multiline rowsMin2Max4 long': {
      value: 'This is a very long text that will hopefully wrap to two lines or more more more! or more or more or more or more or more or more or more or more or more or more or more or more or more or more!',
      multiline: true,
      rowsMin: 2,
      rowsMax: 4,
    },
    'Long Multiline rowsMin1': {
      value: 'This is a small text',
      multiline: true,
      rowsMin: 1,
    },
    'Long Multiline rowsMin2': {
      value: 'This is a small text',
      multiline: true,
      rowsMin: 2,
    },
    'Long Multiline rowsMin4': {
      value: 'This is a small text',
      multiline: true,
      rowsMin: 4,
    },
    'Multiline error': {
      value: 'This is a multiline with error',
      multiline: true,
      errorText: 'this is an error',
    },
    'Floating Label Multiline Empty': {
      floatingHintTextOverride: 'Hello...',
      multiline: true,
    },
    'Floating Label Multiline Filled': {
      floatingHintTextOverride: 'Hello...',
      multiline: true,
      value: 'Hello, World!',
    },
    'Floating Label Multiline Filled Long': {
      floatingHintTextOverride: 'Hello...',
      multiline: true,
      value: 'Hello,\nMy name is Max\nHow are you?',
    },
    'Small Empty': {
      small: true,
      smallLabel: 'Small:',
    },
    'Small Filled': {
      small: true,
      value: 'Hello, World!',
      smallLabel: 'Small:',
    },
    'Small styled': {
      small: true,
      value: 'Hello, World!',
      smallLabel: 'Small:',
      textStyle: {
        color: 'blue',
      },
    },
    'Small Hint Empty': {
      small: true,
      smallLabel: 'Small:',
      hintText: 'Hello...',
    },
    'Small Label Empty': {
      small: true,
      hintText: 'Hello...',
    },
    'Small Label Styled': {
      small: true,
      smallLabel: 'Styled:',
      smallLabelStyle: {
        backgroundColor: 'blue',
      },
      hintText: 'Hello...',
    },
    'Small Hint Error': {
      small: true,
      smallLabel: 'Small:',
      value: 'has an error',
      hintText: 'Hello...',
      errorText: 'this is invisible in the small input',
    },
  },
}

const tabBarCustomButtons = selectedIndex => {
  const IconButton = ({selected, icon, badgeNumber, label}: any) => <TabBarButton label={label} source={{type: 'icon', icon}} selected={selected} badgeNumber={badgeNumber} style={{height: 40}} />
  const AvatarButton = ({selected, avatar, badgeNumber}: any) => <TabBarButton source={{type: 'avatar', avatar}} selected={selected} badgeNumber={badgeNumber} style={{flex: 1}} styleContainer={{height: 40}} />

  return {
    style: {flex: 1, ...display('flex'), ...globalStyles.flexBoxRow, height: 580},
    styleTabBar: {justifyContent: 'flex-start', width: 160, backgroundColor: globalColors.midnightBlue, ...globalStyles.flexBoxColumn},
    children: [
      {avatar: <Avatar size={32} onClick={null} username='max' />},
      {icon: 'iconfont-people', label: 'PEOPLE', badgeNumber: 3},
      {icon: 'iconfont-folder', label: 'FOLDERS'},
      {icon: 'iconfont-device', label: 'DEVICES', badgeNumber: 12},
      {icon: 'iconfont-settings', label: 'SETTINGS'},
    ].map((buttonInfo: any, i) => {
      const button = buttonInfo.avatar
        ? <AvatarButton badgeNumber={buttonInfo.badgeNumber} selected={selectedIndex === i} avatar={buttonInfo.avatar} />
        : <IconButton icon={buttonInfo.icon} label={buttonInfo.label} badgeNumber={buttonInfo.badgeNumber} selected={selectedIndex === i} />
      return (
        <TabBarItem key={i} tabBarButton={button} styleContainer={{...display('flex')}} selected={selectedIndex === i} onClick={() => console.log('TabBaritem:onClick')}>
          <Text type='Header' style={{flex: 1}}>Content here at: {i}</Text>
        </TabBarItem>
      )
    }),
  }
}

const tabBarMap: DumbComponentMap<TabBar> = {
  component: TabBar,
  mocks: {
    'Custom Buttons - 0': tabBarCustomButtons(0),
    'Custom Buttons - 1': tabBarCustomButtons(1),
  },
}

const listItemMap: DumbComponentMap<ListItem> = {
  component: ListItem,
  mocks: {
    'Small list item with icon (desktop only)': {
      type: 'Small',
      icon: <Box style={{height: 24, width: 24, backgroundColor: globalColors.black_20}} />,
      body: <Box style={{backgroundColor: globalColors.black_20, flex: 1}} />,
      action: <Button label={'Action'} type={'Primary'} onClick={() => {}} />,
    },
    'Small list item with button action': {
      type: 'Small',
      swipeToAction: true,
      icon: <Box style={{height: 32, width: 32, backgroundColor: globalColors.black_20}} />,
      body: <Box style={{backgroundColor: globalColors.black_20, flex: 1}} />,
      action: <Button label={'Action'} type={'Primary'} onClick={() => {}} />,
    },
    'Small list item with avatar 40 (mobile only)': {
      type: 'Small',
      icon: <Box style={{height: 40, width: 40, backgroundColor: globalColors.black_20}} />,
      body: <Box style={{backgroundColor: globalColors.black_20, flex: 1}} />,
      swipeToAction: true,
      action: <Button label={'Action'} type={'Primary'} onClick={() => {}} />,
    },
    'Small list item with text action': {
      type: 'Small',
      icon: <Box style={{height: 32, width: 32, backgroundColor: globalColors.black_20}} />,
      body: <Box style={{backgroundColor: globalColors.black_20, flex: 1}} />,
      action: <Text style={{color: globalColors.red}} type={'BodySmall'} onClick={() => {}}>Action Jack</Text>,
      swipeToAction: true,
      extraRightMarginAction: true,
    },
    'Large list item with Button': {
      type: 'Large',
      icon: <Box style={{height: 48, width: 48, backgroundColor: globalColors.black_20}} />,
      body: <Box style={{backgroundColor: globalColors.black_20, flex: 1}} />,
      swipeToAction: true,
      action: <Button label={'Action'} type={'Primary'} onClick={() => {}} />,
    },
    'Large list item with text action': {
      type: 'Large',
      icon: <Box style={{height: 48, width: 48, backgroundColor: globalColors.black_20}} />,
      body: <Box style={{backgroundColor: globalColors.black_20, flex: 1}} />,
      action: <Text style={{color: globalColors.red}} type={'BodySmall'} onClick={() => {}}>Action Jack</Text>,
      extraRightMarginAction: true,
    },
  },
}

const popupCommon = {
  parentProps: isMobile ? {} : {style: {border: 'solid 1px black', position: 'relative', height: 300}},
  onHidden: () => console.log('popup hidden'),
  style: {marginLeft: 100, maxWidth: 320},
}

const popupItemCommon = {
  onClick: () => console.log('item clicked'),
}

const popupMenuMap: DumbComponentMap<PopupMenu> = {
  component: PopupMenu,
  mocks: {
    'Popup Simple': {
      ...popupCommon,
      items: [
        {...popupItemCommon, title: 'One'},
        {...popupItemCommon, title: 'Two'},
        {...popupItemCommon, title: 'Three'},
      ],
    },
    'Popup Complex': {
      ...popupCommon,
      items: [
        {...popupItemCommon, title: 'Open in Finder'},
        {...popupItemCommon, title: 'Ignore'},
        'Divider',
        {...popupItemCommon, title: 'Clear history (3.24 MB)', subTitle: 'Deletes old copies of files.', danger: true},
        {...popupItemCommon, title: 'Delete files and clear history (5.17GB)', subTitle: 'Deletes everything in this folder, including its backup versions', danger: true},
      ],
    },
  },
}

const mockAvatarSizes = (title, sizes, modifiers) => _.chain(sizes)
  .map(size => ({size, username: 'awendland', ...modifiers}))
  .keyBy(props => `${title} x${props.size}`)
  .value()

const avatarMap: DumbComponentMap<Avatar> = {
  component: Avatar,
  mocks: {
    ...mockAvatarSizes('Normal', [32], {}),
    ...mockAvatarSizes('Following', [48], {
      following: true,
    }),
    ...mockAvatarSizes('Follows You', [64], {
      followsYou: true,
    }),
    ...mockAvatarSizes('Mutual Follow', [112], {
      following: true,
      followsYou: true,
    }),
  },
}

const choiceListMap: DumbComponentMap<ChoiceList> = {
  component: ChoiceList,
  mocks: {
    'Two Choices': {
      options: [
        {
          title: 'Host a TXT file',
          description: 'Host a text file on your site, such as yoursite.com/keybase.txt.',
          icon: 'icon-file-txt-48',
          onClick: () => console.log('ChoiceList: onClick TXT file'),
        },
        {
          title: 'Set a DNS',
          description: 'Place a Keybase proof in your DNS records.',
          icon: 'icon-dns-48',
          onClick: () => console.log('ChoiceList: onClick DNS'),
        },
      ],
    },
  },
}

const standardScreenProps = {
  onClose: () => console.log('StandardScreen: onClose'),
  children: <Text type='Header'>Whoa, look at this centered thing</Text>,
  parentProps: {style: {...display('flex'), height: 578}},
}

const standardScreenMap: DumbComponentMap<StandardScreen> = {
  component: StandardScreen,
  mocks: {
    'Normal': {
      ...standardScreenProps,
    },
    'Error': {
      ...standardScreenProps,
      notification: {
        message: 'Something went horribly wrong! :-(',
        type: 'error',
      },
    },
    'Success w/ Custom Notification Element': {
      ...standardScreenProps,
      notification: {
        message: <Text type='BodySemibold' style={{color: globalColors.white}}>You won a unicorn! <Text type='BodySemibold' style={{color: globalColors.white}}>Make sure to feed it</Text> :-)</Text>,
        type: 'success',
      },
    },
    'Back Button': {
      ...standardScreenProps,
      onClose: null,
      onBack: () => console.log('StandardScreen: onBack'),
    },
    'Error w/ Back Button': {
      ...standardScreenProps,
      onClose: null,
      onBack: () => console.log('StandardScreen: onBack'),
      notification: {
        message: 'This is an error, but you can go back!',
        type: 'error',
      },
    },
  },
}

export default {
  Avatar: avatarMap,
  Buttons: buttonsMap,
  Checkbox: checkboxMap,
  ChoiceList: choiceListMap,
  Colors: colorsMap,
  Dropdown: dropdownMap,
  Icon: iconMap,
  Input: inputMap,
  ListItem: listItemMap,
  PopupMenu: popupMenuMap,
  StandardScreen: standardScreenMap,
  TabBar: tabBarMap,
  Terminal: terminalMap,
  Text: textMap,
}<|MERGE_RESOLUTION|>--- conflicted
+++ resolved
@@ -498,7 +498,6 @@
       },
     },
     'Hint Multiline Empty': {
-<<<<<<< HEAD
       hintText: 'This is a very long hint that will hopefully wrap to two lines or more more more!',
       multiline: true,
     },
@@ -513,10 +512,6 @@
     },
     'Long Multiline rowsMax2': {
       value: 'This is a very long text that will hopefully wrap to two lines or more more more! or more or more or more or more or more or more or more or more or more or more or more or more or more or more!',
-=======
-      hintText: 'This is a very long hint that will hopefully wrap to two lines',
-      rows: isMobile ? 2 : undefined,
->>>>>>> d3f6ea10
       multiline: true,
       rowsMax: 2,
     },
