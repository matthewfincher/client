--- conflicted
+++ resolved
@@ -16,14 +16,9 @@
 
 export type ConversationID = RPCConversationID
 export type ConversationIDKey = string
-<<<<<<< HEAD
-=======
 
 export type OutboxID = RPCOutboxID
 export type OutboxIDKey = string
-
-export type ParticipantItem = UserListItem
->>>>>>> 93d63350
 
 export type MessageID = RPCMessageID
 
