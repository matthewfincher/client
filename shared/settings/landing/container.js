--- conflicted
+++ resolved
@@ -1,13 +1,6 @@
 // @flow
-<<<<<<< HEAD
-import {connect} from 'react-redux'
+import * as actions from '../../actions/settings'
 import Bootstrapable from '../../util/bootstrapable'
-
-import * as actions from '../../actions/settings'
-=======
-import * as actions from '../../actions/plan-billing'
-import Bootstrapable from '../../util/bootstrapable'
->>>>>>> 94006aa7
 import Landing from './index'
 import {connect} from 'react-redux'
 import {routeAppend} from '../../actions/router'
@@ -53,36 +46,16 @@
     return {
       bootstrapDone: accountProps && planProps,
       originalProps: {
-<<<<<<< HEAD
         account: accountProps,
         plan: planProps,
-=======
-        account: {
-          email: '',
-          isVerified: false,
-          onChangeEmail: () => console.log('todo'),
-        },
-        plan: {
-          selectedLevel: plan.planLevel,
-          freeSpace: freeSpaceGB + 'GB',
-          freeSpacePercentage,
-          lowSpaceWarning: false,
-          paymentInfo,
-          onChangePaymentInfo: () => console.log('todo'),
-        },
         plans: availablePlans,
->>>>>>> 94006aa7
       },
     }
   },
   (dispatch: (a: any) => void, ownProps: OwnProps) => ({
-<<<<<<< HEAD
     onBootstrap: () => { dispatch(actions.loadSettings()) },
-=======
-    onBootstrap: () => { dispatch(actions.bootstrapData()) },
     onChangePassphrase: () => dispatch(routeAppend('changePassphrase')),
     onInfo: (selectedLevel) => dispatch(routeAppend({path: 'changePlan', selectedLevel})),
->>>>>>> 94006aa7
   }),
   (stateProps, dispatchProps, ownProps: OwnProps) => {
     if (!stateProps.bootstrapDone) {
