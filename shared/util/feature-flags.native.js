--- conflicted
+++ resolved
@@ -8,11 +8,8 @@
   tabPeopleEnabled: __DEV__,
   tabSettingsEnabled: __DEV__,
   tabProfileEnabled: __DEV__,
-<<<<<<< HEAD
   tabChatEnabled: __DEV__,
-=======
   plansEnabled: __DEV__,
->>>>>>> 4dcf3519
 }
 
 if (__DEV__) {
